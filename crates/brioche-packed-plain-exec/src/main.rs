--- conflicted
+++ resolved
@@ -16,21 +16,14 @@
 }
 
 fn run() -> Result<(), PackedError> {
-<<<<<<< HEAD
     let program_path = std::env::current_exe()?;
     let program_parent_path = program_path
         .parent()
         .ok_or_else(|| PackedError::InvalidPath {
             path: program_path.clone(),
         })?;
-    let resource_dirs = brioche_pack::find_resource_dirs(&program_path, true)?;
+    let resource_dirs = brioche_resources::find_resource_dirs(&program_path, true)?;
     let mut program = std::fs::File::open(&program_path)?;
-=======
-    let path = std::env::current_exe()?;
-    let parent_path = path.parent().ok_or(PackedError::InvalidPath)?;
-    let resource_dirs = brioche_resources::find_resource_dirs(&path, true)?;
-    let mut program = std::fs::File::open(&path)?;
->>>>>>> d596f15a
     let pack = brioche_pack::extract_pack(&mut program)?;
 
     match pack {
@@ -44,19 +37,13 @@
 
             let interpreter = interpreter
                 .to_path()
-<<<<<<< HEAD
                 .map_err(|_| PackedError::InvalidPathBytes {
                     path: interpreter.clone().into(),
                 })?;
-            let interpreter = brioche_pack::find_in_resource_dirs(&resource_dirs, interpreter)
+            let interpreter = brioche_resources::find_in_resource_dirs(&resource_dirs, interpreter)
                 .ok_or_else(|| PackedError::ResourceNotFound {
                     resource: interpreter.to_owned(),
                 })?;
-=======
-                .map_err(|_| PackedError::InvalidPath)?;
-            let interpreter = brioche_resources::find_in_resource_dirs(&resource_dirs, interpreter)
-                .ok_or(PackedError::ResourceNotFound)?;
->>>>>>> d596f15a
             let mut command = std::process::Command::new(interpreter);
 
             let mut resolved_library_dirs = vec![];
@@ -73,25 +60,17 @@
             }
 
             for library_dir in &library_dirs {
-<<<<<<< HEAD
                 let library_dir =
                     library_dir
                         .to_path()
                         .map_err(|_| PackedError::InvalidPathBytes {
                             path: library_dir.clone().into(),
                         })?;
-                let library_dir = brioche_pack::find_in_resource_dirs(&resource_dirs, library_dir)
-                    .ok_or_else(|| PackedError::ResourceNotFound {
-                        resource: library_dir.to_owned(),
-                    })?;
-=======
-                let library_dir = library_dir
-                    .to_path()
-                    .map_err(|_| PackedError::InvalidPath)?;
                 let library_dir =
                     brioche_resources::find_in_resource_dirs(&resource_dirs, library_dir)
-                        .ok_or(PackedError::ResourceNotFound)?;
->>>>>>> d596f15a
+                        .ok_or_else(|| PackedError::ResourceNotFound {
+                            resource: library_dir.to_owned(),
+                        })?;
                 resolved_library_dirs.push(library_dir);
             }
 
@@ -138,23 +117,15 @@
                 command.arg(arg0);
             }
 
-<<<<<<< HEAD
             let program = program
                 .to_path()
                 .map_err(|_| PackedError::InvalidPathBytes {
                     path: program.clone().into(),
                 })?;
-            let program =
-                brioche_pack::find_in_resource_dirs(&resource_dirs, program).ok_or_else(|| {
-                    PackedError::ResourceNotFound {
-                        resource: program.to_owned(),
-                    }
-                })?;
-=======
-            let program = program.to_path().map_err(|_| PackedError::InvalidPath)?;
             let program = brioche_resources::find_in_resource_dirs(&resource_dirs, program)
-                .ok_or(PackedError::ResourceNotFound)?;
->>>>>>> d596f15a
+                .ok_or_else(|| PackedError::ResourceNotFound {
+                    resource: program.to_owned(),
+                })?;
             let program = program.canonicalize()?;
             command.arg(program);
 
@@ -271,9 +242,8 @@
     SerdeJsonError(#[from] serde_json::Error),
     #[error(transparent)]
     ExtractPackError(#[from] brioche_pack::ExtractPackError),
-<<<<<<< HEAD
-    #[error(transparent)]
-    PackResourceDirError(#[from] brioche_pack::PackResourceDirError),
+    #[error(transparent)]
+    PackResourceDirError(#[from] brioche_resources::PackResourceDirError),
     #[error(transparent)]
     RunnableTemplateError(#[from] runnable_core::RunnableTemplateError),
     #[error("tried to pass remaining arguments more than once")]
@@ -288,46 +258,4 @@
     InvalidPath { path: PathBuf },
     #[error("unconvertable path: {path:?}")]
     InvalidPathOsString { path: OsString },
-=======
-    PackResourceDirError(#[from] brioche_resources::PackResourceDirError),
-    ResourceNotFound,
-    InvalidPath,
-}
-
-impl std::fmt::Display for PackedError {
-    fn fmt(&self, f: &mut std::fmt::Formatter<'_>) -> std::fmt::Result {
-        f.write_str(error_summary(self))
-    }
-}
-
-fn error_summary(error: &PackedError) -> &'static str {
-    match error {
-        PackedError::IoError(_) => "io error",
-        PackedError::ExtractPackError(error) => match error {
-            brioche_pack::ExtractPackError::ReadPackedProgramError(_) => {
-                "failed to read packed program: io error"
-            }
-            brioche_pack::ExtractPackError::MarkerNotFound => {
-                "marker not found at the end of the packed program"
-            }
-            brioche_pack::ExtractPackError::MalformedMarker => {
-                "malformed marker at the end of the packed program"
-            }
-            brioche_pack::ExtractPackError::InvalidPack(_) => "failed to parse pack: bincode error",
-        },
-        PackedError::PackResourceDirError(error) => match error {
-            brioche_resources::PackResourceDirError::NotFound => {
-                "brioche pack resource dir not found"
-            }
-            brioche_resources::PackResourceDirError::DepthLimitReached => {
-                "reached depth limit while searching for brioche pack resource dir"
-            }
-            brioche_resources::PackResourceDirError::IoError(_) => {
-                "error while searching for brioche pack resource dir: io error"
-            }
-        },
-        PackedError::ResourceNotFound => "resource not found",
-        PackedError::InvalidPath => "invalid path",
-    }
->>>>>>> d596f15a
 }