[workspace]
resolver = "2"
members = [ "crates/brioche-autowrap",
    "crates/brioche-ld",
    "crates/brioche-packed-plain-exec",
    "crates/brioche-packed-userland-exec",
<<<<<<< HEAD
    "crates/brioche-packer",
=======
    "crates/brioche-packer", "crates/brioche-resources",
    "crates/runnable",
>>>>>>> d596f15a
    "crates/runnable-core",
]

[workspace.dependencies]
brioche-pack = { git = "https://github.com/brioche-dev/brioche.git", default-features = false }

[profile.release-tiny]
inherits = "release"
opt-level = "z"
lto = true
codegen-units = 1
strip = "symbols"
panic = "abort"<|MERGE_RESOLUTION|>--- conflicted
+++ resolved
@@ -4,12 +4,8 @@
     "crates/brioche-ld",
     "crates/brioche-packed-plain-exec",
     "crates/brioche-packed-userland-exec",
-<<<<<<< HEAD
     "crates/brioche-packer",
-=======
-    "crates/brioche-packer", "crates/brioche-resources",
-    "crates/runnable",
->>>>>>> d596f15a
+    "crates/brioche-resources",
     "crates/runnable-core",
 ]
 
